#![allow(clippy::borrow_deref_ref)] // clippy warns about code generated by #[pymethods]

use super::{IncomingEvent, OperatorEvent, StopReason, Tracer};
use dora_core::{
    config::{NodeId, OperatorId},
    descriptor::source_is_url,
};
use dora_download::download_file;
use dora_operator_api_python::metadata_to_pydict;
use dora_operator_api_types::DoraStatus;
use eyre::{bail, eyre, Context, Result};
use pyo3::{
    pyclass,
    types::IntoPyDict,
    types::{PyBytes, PyDict},
    Py, Python,
};
use std::{
    borrow::Cow,
    panic::{catch_unwind, AssertUnwindSafe},
    path::Path,
};
use tokio::sync::mpsc::{Receiver, Sender};

fn traceback(err: pyo3::PyErr) -> eyre::Report {
    Python::with_gil(|py| {
        eyre::Report::msg(format!(
            "{}\n{err}",
            err.traceback(py)
                .expect("PyError should have a traceback")
                .format()
                .expect("Traceback could not be formatted")
        ))
    })
}

#[tracing::instrument(skip(events_tx, incoming_events, tracer))]
pub fn run(
    node_id: &NodeId,
    operator_id: &OperatorId,
    source: &str,
    events_tx: Sender<OperatorEvent>,
    mut incoming_events: Receiver<IncomingEvent>,
    tracer: Tracer,
) -> eyre::Result<()> {
    let path = if source_is_url(source) {
        let target_path = Path::new("build")
            .join(node_id.to_string())
            .join(format!("{}.py", operator_id));
        // try to download the shared library
        let rt = tokio::runtime::Builder::new_current_thread()
            .enable_all()
            .build()?;
        rt.block_on(download_file(source, &target_path))
            .wrap_err("failed to download Python operator")?;
        target_path
    } else {
        Path::new(source).to_owned()
    };

    if !path.exists() {
        bail!("No python file exists at {}", path.display());
    }
    let path = path
        .canonicalize()
        .wrap_err_with(|| format!("no file found at `{}`", path.display()))?;
    let path_cloned = path.clone();

    let send_output = SendOutputCallback {
        events_tx: events_tx.clone(),
    };

    let init_operator = move |py: Python| {
        if let Some(parent_path) = path.parent() {
            let parent_path = parent_path
                .to_str()
                .ok_or_else(|| eyre!("module path is not valid utf8"))?;
            let sys = py.import("sys").wrap_err("failed to import `sys` module")?;
            let sys_path = sys
                .getattr("path")
                .wrap_err("failed to import `sys.path` module")?;
            let sys_path_append = sys_path
                .getattr("append")
                .wrap_err("`sys.path.append` was not found")?;
            sys_path_append
                .call1((parent_path,))
                .wrap_err("failed to append module path to python search path")?;
        }

        let module_name = path
            .file_stem()
            .ok_or_else(|| eyre!("module path has no file stem"))?
            .to_str()
            .ok_or_else(|| eyre!("module file stem is not valid utf8"))?;
        let module = py.import(module_name).map_err(traceback)?;
        let operator_class = module
            .getattr("Operator")
            .wrap_err("no `Operator` class found in module")?;

        let locals = [("Operator", operator_class)].into_py_dict(py);
        let operator = py
            .eval("Operator()", None, Some(locals))
            .map_err(traceback)?;
        Result::<_, eyre::Report>::Ok(Py::from(operator))
    };

    let python_runner = move || {
        let operator =
            Python::with_gil(init_operator).wrap_err("failed to init python operator")?;

        let reason = loop {
<<<<<<< HEAD
            let Some(event) = incoming_events.blocking_recv() else { break StopReason::InputsClosed };

            match event {
                IncomingEvent::Input {
                    input_id,
                    mut metadata,
                    data,
                } => {
                    #[cfg(feature = "tracing")]
                    let (_child_cx, string_cx) = {
                        use dora_tracing::{deserialize_context, serialize_context};
                        use opentelemetry::trace::TraceContextExt;
                        use opentelemetry::{trace::Tracer, Context as OtelContext};

                        let cx = deserialize_context(&metadata.parameters.open_telemetry_context);
                        let span = tracer.start_with_context(format!("{}", input_id), &cx);

                        let child_cx = OtelContext::current_with_span(span);
                        let string_cx = serialize_context(&child_cx);
                        (child_cx, string_cx)
                    };

                    #[cfg(not(feature = "tracing"))]
                    let string_cx = {
                        let () = tracer;
                        "".to_string()
                    };
                    metadata.parameters.open_telemetry_context = Cow::Owned(string_cx);

                    let status_enum = Python::with_gil(|py| {
                        let input_dict = PyDict::new(py);

                        input_dict.set_item("id", input_id.as_str())?;
                        if let Some(data) = data {
                            input_dict.set_item("data", PyBytes::new(py, &data))?;
                        }
                        input_dict.set_item("metadata", metadata_to_pydict(&metadata, py))?;

                        operator
                            .call_method1(py, "on_input", (input_dict, send_output.clone()))
                            .map_err(traceback)
                    })?;
                    let status_val = Python::with_gil(|py| status_enum.getattr(py, "value"))
                        .wrap_err("on_input must have enum return value")?;
                    let status: i32 = Python::with_gil(|py| status_val.extract(py))
                        .wrap_err("on_input has invalid return value")?;
                    match status {
                        s if s == DoraStatus::Continue as i32 => {} // ok
                        s if s == DoraStatus::Stop as i32 => break StopReason::ExplicitStop,
                        s if s == DoraStatus::StopAll as i32 => break StopReason::ExplicitStopAll,
                        other => bail!("on_input returned invalid status {other}"),
                    }
                }
                IncomingEvent::Stop => {}
=======
            let Ok(mut input) = inputs.recv() else  {break StopReason::InputsClosed };

            #[cfg(feature = "tracing")]
            let (_child_cx, string_cx) = {
                use dora_tracing::{deserialize_context, serialize_context};
                use opentelemetry::trace::TraceContextExt;
                use opentelemetry::{trace::Tracer, Context as OtelContext};

                let cx = deserialize_context(&input.metadata.parameters.open_telemetry_context);
                let span = tracer.start_with_context(format!("{}", input.id), &cx);

                let child_cx = OtelContext::current_with_span(span);
                let string_cx = serialize_context(&child_cx);
                (child_cx, string_cx)
            };

            #[cfg(not(feature = "tracing"))]
            let string_cx = {
                let () = tracer;
                "".to_string()
            };
            input.metadata.parameters.open_telemetry_context = Cow::Owned(string_cx);

            let status = Python::with_gil(|py| -> Result<i32> {
                // We need to create a new scoped `GILPool` because the dora-runtime
                // is currently started through a `start_runtime` wrapper function,
                // which is annotated with `#[pyfunction]`. This attribute creates an
                // initial `GILPool` that lasts for the entire lifetime of the `dora-runtime`.
                // However, we want the `PyBytes` created below to be freed earlier.
                // creating a new scoped `GILPool` tied to this closure, will free `PyBytes`
                // at the end of the closure.
                // See https://github.com/PyO3/pyo3/pull/2864 and
                // https://github.com/PyO3/pyo3/issues/2853 for more details.
                let pool = unsafe { py.new_pool() };
                let py = pool.python();
                let input_dict = PyDict::new(py);
                let bytes = PyBytes::new(py, &input.data());

                input_dict.set_item("id", input.id.as_str())?;
                input_dict.set_item("data", bytes)?;
                input_dict.set_item("metadata", metadata_to_pydict(input.metadata(), py))?;

                let status_enum = operator
                    .call_method1(py, "on_input", (input_dict, send_output.clone()))
                    .map_err(traceback)?;

                let status_val = status_enum
                    .getattr(py, "value")
                    .wrap_err("on_input must have enum return value")?;
                status_val
                    .extract(py)
                    .wrap_err("on_input has invalid return value")
            })?;
            match status {
                s if s == DoraStatus::Continue as i32 => {} // ok
                s if s == DoraStatus::Stop as i32 => break StopReason::ExplicitStop,
                s if s == DoraStatus::StopAll as i32 => break StopReason::ExplicitStopAll,
                other => bail!("on_input returned invalid status {other}"),
>>>>>>> dd5177eb
            }
        };

        // Dropping the operator using Python garbage collector.
        // Locking the GIL for immediate release.
        Python::with_gil(|_py| {
            drop(operator);
        });

        Result::<_, eyre::Report>::Ok(reason)
    };

    let closure = AssertUnwindSafe(|| {
        python_runner()
            .wrap_err_with(|| format!("error in Python module at {}", path_cloned.display()))
    });

    match catch_unwind(closure) {
        Ok(Ok(reason)) => {
            let _ = events_tx.blocking_send(OperatorEvent::Finished { reason });
        }
        Ok(Err(err)) => {
            let _ = events_tx.blocking_send(OperatorEvent::Error(err));
        }
        Err(panic) => {
            let _ = events_tx.blocking_send(OperatorEvent::Panic(panic));
        }
    }

    Ok(())
}

#[pyclass]
#[derive(Clone)]
struct SendOutputCallback {
    events_tx: Sender<OperatorEvent>,
}

#[allow(unsafe_op_in_unsafe_fn)]
mod callback_impl {

    use crate::operator::OperatorEvent;

    use super::SendOutputCallback;
    use dora_operator_api_python::pydict_to_metadata;
    use eyre::{eyre, Context, Result};
    use pyo3::{
        pymethods,
        types::{PyBytes, PyDict},
    };

    #[pymethods]
    impl SendOutputCallback {
        fn __call__(
            &mut self,
            output: &str,
            data: &PyBytes,
            metadata: Option<&PyDict>,
        ) -> Result<()> {
            let data = data.as_bytes();
            let metadata = pydict_to_metadata(metadata)
                .wrap_err("Could not parse metadata.")?
                .into_owned();

            let event = OperatorEvent::Output {
                output_id: output.to_owned().into(),
                metadata,
                data: data.to_owned(),
            };

            self.events_tx
                .blocking_send(event)
                .map_err(|_| eyre!("failed to send output to runtime"))?;

            Ok(())
        }
    }
}<|MERGE_RESOLUTION|>--- conflicted
+++ resolved
@@ -109,7 +109,6 @@
             Python::with_gil(init_operator).wrap_err("failed to init python operator")?;
 
         let reason = loop {
-<<<<<<< HEAD
             let Some(event) = incoming_events.blocking_recv() else { break StopReason::InputsClosed };
 
             match event {
@@ -139,23 +138,35 @@
                     };
                     metadata.parameters.open_telemetry_context = Cow::Owned(string_cx);
 
-                    let status_enum = Python::with_gil(|py| {
+                    let status = Python::with_gil(|py| -> Result<i32> {
+                        // We need to create a new scoped `GILPool` because the dora-runtime
+                        // is currently started through a `start_runtime` wrapper function,
+                        // which is annotated with `#[pyfunction]`. This attribute creates an
+                        // initial `GILPool` that lasts for the entire lifetime of the `dora-runtime`.
+                        // However, we want the `PyBytes` created below to be freed earlier.
+                        // creating a new scoped `GILPool` tied to this closure, will free `PyBytes`
+                        // at the end of the closure.
+                        // See https://github.com/PyO3/pyo3/pull/2864 and
+                        // https://github.com/PyO3/pyo3/issues/2853 for more details.
+                        let pool = unsafe { py.new_pool() };
+                        let py = pool.python();
                         let input_dict = PyDict::new(py);
 
                         input_dict.set_item("id", input_id.as_str())?;
                         if let Some(data) = data {
-                            input_dict.set_item("data", PyBytes::new(py, &data))?;
+                            let bytes = PyBytes::new(py, &data);
+                            input_dict.set_item("data", bytes)?;
                         }
                         input_dict.set_item("metadata", metadata_to_pydict(&metadata, py))?;
 
-                        operator
+                        let status_enum = operator
                             .call_method1(py, "on_input", (input_dict, send_output.clone()))
-                            .map_err(traceback)
+                            .map_err(traceback)?;
+                        let status_val = Python::with_gil(|py| status_enum.getattr(py, "value"))
+                            .wrap_err("on_input must have enum return value")?;
+                        Python::with_gil(|py| status_val.extract(py))
+                            .wrap_err("on_input has invalid return value")
                     })?;
-                    let status_val = Python::with_gil(|py| status_enum.getattr(py, "value"))
-                        .wrap_err("on_input must have enum return value")?;
-                    let status: i32 = Python::with_gil(|py| status_val.extract(py))
-                        .wrap_err("on_input has invalid return value")?;
                     match status {
                         s if s == DoraStatus::Continue as i32 => {} // ok
                         s if s == DoraStatus::Stop as i32 => break StopReason::ExplicitStop,
@@ -164,66 +175,6 @@
                     }
                 }
                 IncomingEvent::Stop => {}
-=======
-            let Ok(mut input) = inputs.recv() else  {break StopReason::InputsClosed };
-
-            #[cfg(feature = "tracing")]
-            let (_child_cx, string_cx) = {
-                use dora_tracing::{deserialize_context, serialize_context};
-                use opentelemetry::trace::TraceContextExt;
-                use opentelemetry::{trace::Tracer, Context as OtelContext};
-
-                let cx = deserialize_context(&input.metadata.parameters.open_telemetry_context);
-                let span = tracer.start_with_context(format!("{}", input.id), &cx);
-
-                let child_cx = OtelContext::current_with_span(span);
-                let string_cx = serialize_context(&child_cx);
-                (child_cx, string_cx)
-            };
-
-            #[cfg(not(feature = "tracing"))]
-            let string_cx = {
-                let () = tracer;
-                "".to_string()
-            };
-            input.metadata.parameters.open_telemetry_context = Cow::Owned(string_cx);
-
-            let status = Python::with_gil(|py| -> Result<i32> {
-                // We need to create a new scoped `GILPool` because the dora-runtime
-                // is currently started through a `start_runtime` wrapper function,
-                // which is annotated with `#[pyfunction]`. This attribute creates an
-                // initial `GILPool` that lasts for the entire lifetime of the `dora-runtime`.
-                // However, we want the `PyBytes` created below to be freed earlier.
-                // creating a new scoped `GILPool` tied to this closure, will free `PyBytes`
-                // at the end of the closure.
-                // See https://github.com/PyO3/pyo3/pull/2864 and
-                // https://github.com/PyO3/pyo3/issues/2853 for more details.
-                let pool = unsafe { py.new_pool() };
-                let py = pool.python();
-                let input_dict = PyDict::new(py);
-                let bytes = PyBytes::new(py, &input.data());
-
-                input_dict.set_item("id", input.id.as_str())?;
-                input_dict.set_item("data", bytes)?;
-                input_dict.set_item("metadata", metadata_to_pydict(input.metadata(), py))?;
-
-                let status_enum = operator
-                    .call_method1(py, "on_input", (input_dict, send_output.clone()))
-                    .map_err(traceback)?;
-
-                let status_val = status_enum
-                    .getattr(py, "value")
-                    .wrap_err("on_input must have enum return value")?;
-                status_val
-                    .extract(py)
-                    .wrap_err("on_input has invalid return value")
-            })?;
-            match status {
-                s if s == DoraStatus::Continue as i32 => {} // ok
-                s if s == DoraStatus::Stop as i32 => break StopReason::ExplicitStop,
-                s if s == DoraStatus::StopAll as i32 => break StopReason::ExplicitStopAll,
-                other => bail!("on_input returned invalid status {other}"),
->>>>>>> dd5177eb
             }
         };
 
